--- conflicted
+++ resolved
@@ -12,10 +12,9 @@
 	"strconv"
 )
 
-<<<<<<< HEAD
 const api = "http://maps.googleapis.com/maps/api/geocode/json"
 const uri = "/maps/api/geocode/json"
-=======
+
 type (
 	RequestType         int
 	ProviderApiLocation string
@@ -50,7 +49,6 @@
 func (b Bounds) String() string {
 	return fmt.Sprintf("%v|%v", b.NorthEast, b.SouthWest)
 }
->>>>>>> 7f599921
 
 type Request struct {
 	HTTPClient *http.Client
@@ -144,7 +142,7 @@
 		v.Set("instructions", "1") // enbles/disables adding driving instructions in the output.
 		v.Set("lang", "en_US")     // specifies the language code in which the routing directions are returned.
 	}
-<<<<<<< HEAD
+
 	if r.Googleclient != "" {
 		v.Set("client", r.Googleclient)
 	}
@@ -152,8 +150,6 @@
 		v.Set("signature", r.Googlesignature)
 	}
 	v.Set("sensor", strconv.FormatBool(r.Sensor))
-=======
->>>>>>> 7f599921
 
 	return v
 }
